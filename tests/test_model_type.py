--- conflicted
+++ resolved
@@ -170,14 +170,14 @@
     assert 'bucket_name' in native['asset']
 
 
-<<<<<<< HEAD
 def test_mock_object():
     class User(Model):
         name = StringType(required=True)
         age = IntType(required=True)
 
     assert ModelType(User, required=True).mock() is not None
-=======
+
+
 def test_specify_model_by_name():
 
     class M(Model):
@@ -187,6 +187,4 @@
 
     assert M.to_one.model_class is M
     assert M.to_many.field.model_class is M
-    assert M.matrix.field.field.model_class is M
-
->>>>>>> 67f3c4b1
+    assert M.matrix.field.field.model_class is M