--- conflicted
+++ resolved
@@ -3,10 +3,6 @@
 from schematics.models import Model
 from schematics.types import IntType, StringType
 from schematics.types.compound import ModelType, ListType
-<<<<<<< HEAD
-from schematics.transforms import wholelist
-=======
->>>>>>> 3879e427
 from schematics.exceptions import ValidationError
 
 
@@ -127,73 +123,8 @@
     class Card(Model):
         users = ListType(ModelType(User), min_size=1, required=True)
 
-<<<<<<< HEAD
-        question_pack = QuestionPack({
-            "id": "1",
-            "questions": [
-                {
-                    "id": "1"
-                },
-                {
-                    "id": "2",
-                    "resources": {
-                        "pictures": []
-                    }
-                },
-                {
-                    "id": "3",
-                    "resources": {
-                        "pictures": [{
-                            "url": "http://www.mbl.is/djok"
-                        }]
-                    }
-                },
-            ]
-        })
-
-        self.assertIsNone(question_pack.questions[0].resources)
-        self.assertEqual(question_pack.questions[1].resources["pictures"], [])
-
-        resource = QuestionResource({"url": "http://www.mbl.is/djok"})
-        self.assertEqual(question_pack.questions[2].resources["pictures"][0], resource)
-
-    def test_validation_with_min_size(self):
-        class User(Model):
-            name = StringType()
-
-        class Card(Model):
-            users = ListType(ModelType(User), min_size=1, required=True)
-
-        with self.assertRaises(ValidationError) as cm:
-            c = Card({"users": None})
-            c.validate()
-
-        exception = cm.exception
-        self.assertEqual(exception.messages['users'], [u'This field is required.'])
-
-        print 'BEFORE'
-        with self.assertRaises(ValidationError) as cm:
-            c = Card({"users": []})
-            c.validate()
-        print 'AFTER'
-
-        exception = cm.exception
-        print 'EXC:', type(exception)
-        self.assertEqual(exception.messages['users'], [u'Please provide at least 1 item.'])
-
-    def test_list_field_required(self):
-        class User(Model):
-            ids = ListType(StringType(required=True))
-
-        c = User({
-            "ids": []
-        })
-
-        c.ids = [1]
-=======
     with pytest.raises(ValidationError) as exception:
         c = Card({"users": None})
->>>>>>> 3879e427
         c.validate()
 
         assert exception.messages['users'] == [u'This field is required.']
