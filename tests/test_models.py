--- conflicted
+++ resolved
@@ -248,37 +248,31 @@
     assert fo.roles == {}
 
 
+def test_options_parsing_from_optionsclass():
+    class FooOptions(ModelOptions):
+        def __init__(self, klass, **kwargs):
+            kwargs['namespace'] = kwargs.get('namespace') or 'foo'
+            kwargs['roles'] = kwargs.get('roles') or {}
+            super(FooOptions, self).__init__(klass, **kwargs)
+
+    class Foo(Model):
+        __optionsclass__ = FooOptions
+
+    f = Foo()
+    fo = f._options
+
+    assert fo.__class__ == FooOptions
+    assert fo.namespace == 'foo'
+    assert fo.roles == {}
+
+
 def test_subclassing_preservers_roles():
     class Parent(Model):
         id = StringType()
         name = StringType()
 
-<<<<<<< HEAD
         class Options:
             roles = {'public': blacklist("id")}
-=======
-    def test_options_parsing_from_optionsclass(self):
-        class FooOptions(ModelOptions):
-            def __init__(self, klass, **kwargs):
-                kwargs['namespace'] = kwargs.get('namespace') or 'foo'
-                kwargs['roles'] = kwargs.get('roles') or {}
-                super(FooOptions, self).__init__(klass, **kwargs)
-
-        class Foo(Model):
-            __optionsclass__ = FooOptions
-
-        f = Foo()
-        fo = f._options
-
-        self.assertEqual(fo.__class__, FooOptions)
-        self.assertEqual(fo.namespace, 'foo')
-        self.assertEqual(fo.roles, {})
-
-    def test_subclassing_preservers_roles(self):
-        class Parent(Model):
-            id = StringType()
-            name = StringType()
->>>>>>> ee1e9acd
 
     class GrandParent(Parent):
         age = IntType()
