import json
import unittest

from . import fixtures


def pj(j):
    return json.dumps(j, indent=2, sort_keys=True)


class ModelSerializer:
    ### Subclass overrides these
    klass = None
    description = dict()
    owner_safe = dict()
    public_safe = dict()

    def setUp(self):
        self.instance = self.klass(**self.description)
        self.as_dict = self.instance.serialize()
        self.dict_owner_safe = self.owner_safe
        self.dict_public_safe = self.public_safe

    def test_instance_to_primitive(self):
        self.assertEquals(self.as_dict, self.description)

    def test_dict_owner_safe(self):
        dict_owner_safe = self.instance.serialize(role="owner")
        self.assertEqual(self.dict_owner_safe, dict_owner_safe)

    def test_dict_public_safe(self):
        dict_public_safe = self.instance.serialize(role="public")
        self.assertEqual(self.dict_public_safe, dict_public_safe)


class OnwerOnlyModelSerializer(ModelSerializer):

    def test_dict_public_safe(self):
        self.assertRaises(Exception, lambda: self.instance.serialize(role="public"))


class TestSimpleModel(OnwerOnlyModelSerializer, unittest.TestCase):
    klass = fixtures.SimpleModel

    description = {
        'title': u'Misc Doc',
        'owner': None,
    }

    owner_safe = {
        'title': u'Misc Doc',
        'owner': None,
    }

    public_safe = {}


class TestSubModel(ModelSerializer, unittest.TestCase):
    klass = fixtures.SubModel

    description = {
        'title': u'Total Recall',
        'year': 1990,
        'thoughts': u'I wish I had three hands...',
        'owner': None,
    }

    owner_safe = {
        'title': u'Total Recall',
        'year': 1990,
        'thoughts': u'I wish I had three hands...',
        'owner': None,
    }

    public_safe = {
        'title': u'Total Recall',
        'year': 1990,
    }


class TestThingModel(OnwerOnlyModelSerializer, unittest.TestCase):
    klass = fixtures.ThingModel

    description = {
        'title': u'Thing Model',
        'body': u'Scenester twee mlkshk readymade butcher. Letterpress\nportland +1 salvia, vinyl trust fund butcher gentrify farm-to-table brooklyn\nhelvetica DIY. Sartorial homo 3 wolf moon, banh mi blog retro mlkshk Austin\nmaster cleanse.\n',
        'liked': True,
        'archived': False,
        'deleted': False,
    }

    owner_safe = {
        'title': u'Thing Model',
        'body': u'Scenester twee mlkshk readymade butcher. Letterpress\nportland +1 salvia, vinyl trust fund butcher gentrify farm-to-table brooklyn\nhelvetica DIY. Sartorial homo 3 wolf moon, banh mi blog retro mlkshk Austin\nmaster cleanse.\n',
        'liked': True,
        'archived': False,
        'deleted': False,
    }

    public_safe = {}


class TestEmbeddedDocs(ModelSerializer, unittest.TestCase):
    klass = fixtures.BlogPost

    description = {
        'title': u'Hipster Hodgepodge',
        'content': u'Retro single-origin coffee chambray stumptown, scenester VHS\nbicycle rights 8-bit keytar aesthetic cosby sweater photo booth. Gluten-free\ntrust fund keffiyeh dreamcatcher skateboard, williamsburg yr salvia tattooed\n',
        'author': {
            'username': u'j2d2',
            'name': u'james',
            'a_setting': True,
            'is_active': True,
            'email': u'jdennis@gmail.com'
        },
        'comments': [
            {
                'username': u'bro',
                'text': u'This post was awesome!',
                'email': u'bru@dudegang.com',
            },
            {
                'username': u'barbie',
                'text': u'This post is ridiculous',
                'email': u'barbie@dudegang.com',
            }
        ],
        'deleted': False,
    }

    owner_safe = {
        'author': {
            'username': 'j2d2',
            'a_setting': True,
            'name': 'james',
            'email': 'jdennis@gmail.com'
        },
        'deleted': False,
        'title': 'Hipster Hodgepodge',
        'comments': [
            {
                'username': 'bro',
                'text': 'This post was awesome!',
                'email': 'bru@dudegang.com'
            },
            {
                'username': 'barbie',
                'text': 'This post is ridiculous',
                'email': 'barbie@dudegang.com'
            }
        ],
        'content': 'Retro single-origin coffee chambray stumptown, scenester VHS\nbicycle rights 8-bit keytar aesthetic cosby sweater photo booth. Gluten-free\ntrust fund keffiyeh dreamcatcher skateboard, williamsburg yr salvia tattooed\n'
    }

    public_safe = {
        'author': {
            'name': 'james',
            'username': 'j2d2',
        },
        'comments': [
            {
                'username': 'bro',
                'text': 'This post was awesome!',
            },
            {
                'username': 'barbie',
                'text': 'This post is ridiculous',
            }
        ],
        'content': 'Retro single-origin coffee chambray stumptown, scenester VHS\nbicycle rights 8-bit keytar aesthetic cosby sweater photo booth. Gluten-free\ntrust fund keffiyeh dreamcatcher skateboard, williamsburg yr salvia tattooed\n'
    }


class TestAltFieldNames(unittest.TestCase):
    klass = fixtures.AltNames

    def setUp(self):
        self.description = {'something_else': 'whatever'}
        self.instance = self.klass(**self.description)

    def test_serialize_print_names(self):
        self.assertEqual(self.instance.title, 'whatever')
<<<<<<< HEAD



=======
        self.assertEqual(self.instance.serialize(), self.description)
>>>>>>> 76af40ca
<|MERGE_RESOLUTION|>--- conflicted
+++ resolved
@@ -180,10 +180,5 @@
 
     def test_serialize_print_names(self):
         self.assertEqual(self.instance.title, 'whatever')
-<<<<<<< HEAD
 
-
-
-=======
-        self.assertEqual(self.instance.serialize(), self.description)
->>>>>>> 76af40ca
+        self.assertEqual(self.instance.serialize(), self.description)