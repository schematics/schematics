from base import (ShieldException,
                  DocumentMetaclass,
                  TopLevelDocumentMetaclass)

from base import json

__all__ = ['BaseDocument', 'Document', 'EmbeddedDocument', 'ShieldException']

from fields import (StringField,
                    URLField,
                    EmailField,
                    NumberField,
                    IntField,
                    BooleanField,
                    DateTimeField,
                    ListField,
                    EmbeddedDocumentField,
                    DictFieldNotFound)
                    

schema_kwargs_to_dictshield  = {
    'maxLength': 'max_length',
    'minLength': 'min_length',
    'pattern' : 'regex',
    }


dictshield_fields = {
    ('string', None): StringField,
    ('string', 'phone'): StringField,
    ('string', 'url'): URLField,
    ('string', 'email'): EmailField,
    ('number', None): NumberField,
    ('integer', None): IntField,
    ('boolean', None): BooleanField,
    ('string', 'date-time'): DateTimeField,
    ('string', 'date'): DateTimeField,
    ('string', 'time'): DateTimeField,
    ('array', None): ListField,
    ('object', None): EmbeddedDocumentField,
    }
    


        
###
### Document structures
###

class BaseDocument(object):

    def __init__(self, **values):
        self._data = {}

        # Assign default values to instance
        for attr_name, attr_value in self._fields.items():
            # Use default value if present
            value = getattr(self, attr_name, None)
            setattr(self, attr_name, value)

        # Assign initial values to instance
        for attr_name,attr_value in values.items():
            try:
                if attr_name == '_id':
                    attr_name = 'id'
                setattr(self, attr_name, attr_value)
            # Put a diaper on the keys that don't belong and send 'em home
            except AttributeError:
                pass

    def validate(self):
        """Ensure that all fields' values are valid and that required fields
        are present.
        """
        # Get a list of tuples of field names and their current values
        fields = [(field, getattr(self, name)) 
                  for name, field in self._fields.items()]

        # Ensure that each field is matched to a valid value
        for field, value in fields:
            if value is not None and value != '': # treat empty strings is nonexistent
                try:
                    field._validate(value)
                except (ValueError, AttributeError, AssertionError):
                    raise ShieldException('Invalid value', field.field_name,
                                          value)
            elif field.required:
                raise ShieldException('Required field missing', field.field_name,
                                      value)

    @classmethod
    def _get_subclasses(cls):
        """Return a dictionary of all subclasses (found recursively).
        """
        try:
            subclasses = cls.__subclasses__()
        except:
            subclasses = cls.__subclasses__(cls)

        all_subclasses = {}
        for subclass in subclasses:
            all_subclasses[subclass._class_name] = subclass
            all_subclasses.update(subclass._get_subclasses())
        return all_subclasses

    def __iter__(self):
        return iter(self._fields)

    def __getitem__(self, name):
        """Dictionary-style field access, return a field's value if present.
        """
        try:
            if name in self._fields:
                return getattr(self, name)
        except AttributeError:
            pass
        raise KeyError(name)

    def __setitem__(self, name, value):
        """Dictionary-style field access, set a field's value.
        """
        # Ensure that the field exists before settings its value
        if name not in self._fields:
            raise KeyError(name)
        return setattr(self, name, value)

    def __contains__(self, name):
        try:
            val = getattr(self, name)
            return val is not None
        except AttributeError:
            return False

    def __len__(self):
        return len(self._data)

    def __repr__(self):
        try:
            u = unicode(self)
        except (UnicodeEncodeError, UnicodeDecodeError):
            u = '[Bad Unicode data]'
        return u'<%s: %s>' % (self.__class__.__name__, u)

    def __str__(self):
        if hasattr(self, '__unicode__'):
            return unicode(self).encode('utf-8')
        return '%s object' % self.__class__.__name__

    ###
    ### Class serialization
    ###
<<<<<<< HEAD
    
    @classmethod
    def for_jsonschema(cls):
        
        properties = {}
        for name, field in cls._fields.items():
            
            properties[ name ] = field.for_jsonschema()

        return {
            'type'       : 'object',
=======

    @classmethod
    def for_jsonschema(cls):
        """Returns a representation of this DictShield class as a JSON schema,
        but not yet serialized to JSON. If certain fields are marked public,
        only those fields will be represented in the schema.

        Certain DictShield fields do not map precisely to JSON schema types or
        formats.
        """

        # Place all fields in the schema unless public ones are specified.
        if cls._public_fields is None:
            field_names = cls._fields.keys()
        else:
            field_names = cls._public_fields

        properties = {}

        for name in field_names:
            properties[ name ] = cls._fields[ name ].for_jsonschema()

        return {
            'type'       : 'object',
            'title'      : cls.__name__,
>>>>>>> 8982c652
            'properties' : properties
            }

    @classmethod
    def to_jsonschema(cls):
<<<<<<< HEAD
=======
        """Returns a representation of this DictShield class as a JSON schema.
        If certain fields are marked public, only those fields will be represented
        in the schema.

        Certain DictShield fields do not map precisely to JSON schema types or
        formats.
        """
>>>>>>> 8982c652
        return json.dumps(cls.for_jsonschema())

    ###
    ### Instance Serialization
    ###

    def _to_fields(self, field_converter):
        """Returns a Python dictionary representing the Document's metastructure
        and values.
        """
        data = {}

        # First map the subclasses of BaseField
        for field_name, field in self._fields.items():
            value = getattr(self, field_name, None)
            if value is not None:
                data[field.uniq_field] = field_converter(field, value)
<<<<<<< HEAD
                
=======

>>>>>>> 8982c652
        # Only add _cls and _types if allow_inheritance is not False
        if not (hasattr(self, '_meta') and
                self._meta.get('allow_inheritance', True) == False):
            data['_cls'] = self._class_name
            data['_types'] = self._superclasses.keys() + [self._class_name]
            
        if data.has_key('_id') and not data['_id']:
            del data['_id']
            
        return data

    def to_python(self):
        """Returns a Python dictionary representing the Document's metastructure
        and values.
        """
        fun = lambda f, v: f.for_python(v)
        data = self._to_fields(fun)
        return data

    def to_json(self, encode=True):
        """Return data prepared for JSON. By default, it returns a JSON encoded
        string, but disabling the encoding to prevent double encoding with
        embedded documents.
        """
        fun = lambda f, v: f.for_json(v)
        data = self._to_fields(fun)
        if encode:
            return json.dumps(data)
        else:
            return data

    def __eq__(self, other):
<<<<<<< HEAD
        if isinstance(other, self.__class__):
            keys = self._fields
            if not hasattr(other, '_id'):
                keys.pop("_id", None)
            for key in keys:
                if self[key] != other[key]:
                    return False
            return True
=======
        if isinstance(other, self.__class__) and hasattr(other, 'id'):
            if self.id == other.id:
                return True
>>>>>>> 8982c652
        return False


    @classmethod
<<<<<<< HEAD
    def from_schema(cls, schema):
        class_name = schema.pop('title')
        doc = schema.pop('description', None) #figure out way to put this in to resulting obj
        dictfields = {}
        for field_name, schema_field in schema['properties'].iteritems():
            dictfields[field_name] = cls.map_jsonschema_field_to_dictshield(schema_field, field_name)
        return type(class_name,
                    (cls,),
                    dictfields,
                    )

    @classmethod
    def map_jsonschema_field_to_dictshield(cls, schema_field, field_name=None):
        #get the kind of field this is
        if not 'type' in schema_field: 
            return #not data, so ignore
        tipe = schema_field.pop('type')
        fmt = schema_field.pop('format', None)

=======
    def from_jsonschema(cls, schema):
        """Generate a dictshield Document class from a JSON schema.  The JSON schema's
        title field will be the name of the class.  You must specify a title and at
        least one property or there will be an AttributeError.
        """
        if schema.has_key('title'):
            class_name = schema['title']
        else:
            raise AttributeError('Your JSON schema must specify a title to be the Document class name')

        if schema.has_key('description'):
            doc = schema['description'] #figure out way to put this in to resulting obj

        if schema.has_key('properties'):
            dictfields = {}
            for field_name, schema_field in schema['properties'].iteritems():
                dictfields[field_name] = cls.map_jsonschema_field_to_dictshield(schema_field)
                return type(class_name,
                            (cls,),
                            dictfields,
                            )
        else:
            raise AttributeError('Your JSON schema must have at least one property')

    @classmethod
    def map_jsonschema_field_to_dictshield(cls, schema_field):
        #get the kind of field this is
        tipe = schema_field.pop('type')
        fmt = schema_field.pop('format', None)
        #do we have an embedded subfield
>>>>>>> 8982c652
        dictshield_field_type = dictshield_fields.get((tipe, fmt,), None)
        if not dictshield_field_type:
            raise DictFieldNotFound

        kwargs =  {}
<<<<<<< HEAD
        
        if tipe == 'array': #list types
            assert dictshield_field_type == ListField
            items = schema_field.pop('items', None)
            if items == None: #any possible item isn't allowed by listfield
                raise NotImplementedError
            elif isinstance(items, dict): #list of a single type
                items = [items]
            kwargs['fields'] = [cls.map_jsonschema_field_to_dictshield(item) for item in items]

        elif tipe == "object": #embedded objects
            schema_field.setdefault('title', field_name)
            kwargs['document_type'] = EmbeddedDocument.from_schema(schema_field)
            schema_field.pop('properties') #since it's now a embeddoc

        for kwarg_name, v in schema_field.items():
            if kwarg_name in schema_kwargs_to_dictshield:
                kwarg_name = schema_kwargs_to_dictshield[kwarg_name]
            kwargs[kwarg_name] = v
        return dictshield_field_type(**kwargs)
=======
        if 'item' in schema_field: #list types
            assert dictshield_field_type == ListField
            items = schema_field.pop('items', None)
            if None: #any possible item isn't allowed by listfield
                raise NotImplementedError
            elif isinstance(items, list): #multiple different items - listfield currently restricted to a single item
                raise NotImplementedError
            elif isinstance(items, dict): #list of a single type
                list_type = cls.map_jsonschema_to_dictshield(items)
                kwargs['field'] = list_type

        elif 'properties' in schema_field: #embedded objects
            properties = schema_field.pop('properties')
            first_positional = EmbeddedDocument.map_jsonschema_field_to_dictshield(properties)

        for k, v in schema_field.items():
            if k in schema_kwargs_to_dictshield:
                kwarg_name = schema_kwargs_to_dictshield[k]
                kwargs[kwarg_name] = v

        if embedded_doc:
            return dictshield_field_type(embedded_doc, **kwargs)
        else:
            import pdb
            pdb.set_trace()
            return dictshield_field_type(**kwargs)


>>>>>>> 8982c652


class SafeableMixin:
    """A `SafeableMixin` is used to add unix style permissions to fields in a
    `Document`. It creates this by using a black list and a white list in the
    form of three lists called `_internal_fields`, `_private_fields` and
    `_public_fields`.

    `_internal_fields` is used to list fields which are private and not meant
    to leave the system. This generally consists of `_id`, `_cls` and `_types`
    but a user can extend the list of internal fields by defining a class level
    list field called _private_fields. Any field listed here will be removed
    with any call to a make*safe method.

    `make_json_ownersafe` is defined to remove the keys listed in both
    fields, making it our blacklist.

    If `_public_fields` is defined, `make_json_publicsafe` can be used to create
    a structure made of only the fields in this list, making it our white list.
    """
    _internal_fields = [
        '_id', 'id', '_cls', '_types',
    ]

    _public_fields = None

    @classmethod
    def _get_internal_fields(cls):
        """Helper function that determines the union of :attr:`_internal_fields`
        and :attr:`_private_fields`, else returns just :attr:`_internal_fields`.
        """
        internal_fields = set(cls._internal_fields)
        if hasattr(cls, '_private_fields'):
            private_fields = set(cls._private_fields)
            internal_fields = internal_fields.union(private_fields)
        return internal_fields

    @classmethod
    def _safe_data_from_input(cls, fun, data):
        """Helper function for handling variable inputs to make_json_*safe
        functions.

        Returns a safe doc if given one element.

        Returns an list if given a list. Can handle a list of dicts or
        list of docs.
        """
        # single cls instance
        if isinstance(data, cls):
            return fun(data.to_python())

        # single dict instance
        elif isinstance(data, dict):
            return fun(data)

        # list of cls instances or list of dicts
        elif isinstance(data, list):
            if len(data) < 1:
                return list()
            elif isinstance(data[0], dict):
                pass # written for clarity
            elif isinstance(data[0], cls):
                data = [d.to_python() for d in data]
            return map(fun, data)

    @classmethod
    def make_ownersafe(cls, doc_dict_or_dicts):
        """This function removes internal fields and handles any steps
        required for making the data stucture (list, dict or Document)
        safe for transmission to the owner of the data.

        It also knows to check for EmbeddedDocument's which contain their own
        private/public data.

        It attempts to handle multiple inputs types to avoid as many
        translation steps as possible.
        """
        internal_fields = cls._get_internal_fields()

        # This `handle_doc` implementation behaves as a blacklist
        containers = (list, dict)
        def handle_doc(doc_dict):
            for k,v in doc_dict.items():
                if k in internal_fields:
                    del doc_dict[k]
                elif isinstance(v, EmbeddedDocument):
                    doc_dict[k] = v.make_ownersafe(v.to_python())
                elif isinstance(v, containers) and len(v) > 0:
                    if isinstance(v[0], EmbeddedDocument):
                        doc_dict[k] = [doc.make_ownersafe(doc.to_python())
                                       for doc in v]
            return doc_dict

        trimmed = cls._safe_data_from_input(handle_doc, doc_dict_or_dicts)
        return trimmed

    @classmethod
    def make_json_ownersafe(cls, doc_dict_or_dicts):
        """Trims the object using make_ownersafe and dumps to JSON
        """
        trimmed = cls.make_ownersafe(doc_dict_or_dicts)
        return json.dumps(trimmed)
    
    @classmethod
    def make_publicsafe(cls, doc_dict_or_dicts):
        """This funciton ensures found_data only contains the keys as
        listed in cls._public_fields.

        It also knows to check for EmbeddedDocument's which contain their own
        private/public data.

        This function can be safely called without calling make_json_ownersafe
        first because it treats cls._public_fields as a whitelist and
        removes anything not listed.
        """
        if cls._public_fields is None:
            return cls.make_ownersafe(doc_dict_or_dicts)
        
        # This `handle_doc` implementation behaves as a whitelist
        containers = (list, dict)
        def handle_doc(doc_dict):
            for k,v in doc_dict.items():
                if k not in cls._public_fields:
                    del doc_dict[k]
                elif isinstance(v, EmbeddedDocument):
                    doc_dict[k] = v.make_publicsafe(v.to_python())
                elif isinstance(v, containers) and len(v) > 0:
                    if isinstance(v[0], EmbeddedDocument):
                        doc_dict[k] = [doc.make_publicsafe(doc.to_python())
                                       for doc in v]
            return doc_dict
        
        trimmed = cls._safe_data_from_input(handle_doc, doc_dict_or_dicts)
        return trimmed

    @classmethod
    def make_json_publicsafe(cls, doc_dict_or_dicts):
        """Trims the object using make_publicsafe and dumps to JSON
        """
        trimmed = cls.make_publicsafe(doc_dict_or_dicts)
        return json.dumps(trimmed)

    @classmethod
    def _gen_handle_exception(cls, validate_all, exception_list):
        """Generates a function for either raising exceptions or collecting them
        in a list.
        """
        if validate_all:
            def handle_exception(e):
                exception_list.append(e)
        else:
            def handle_exception(e):
                raise e

        return handle_exception

    @classmethod
    def _gen_handle_class_field(cls, delete_rogues, field_list):
        """Generates a function that either accumulates observed fields or
        makes no attempt to collect them.

        The case where nothing accumulates is to prevent growing data structures
        unnecessarily.
        """
        if delete_rogues:
            def handle_class_field(cf):
                field_list.append(cf)
        else:
            def handle_class_field(cf):
                pass

        return handle_class_field

    @classmethod
    def _validate_helper(cls, field_inspector, values, validate_all=False,
                         delete_rogues=True):
        """This is a convenience function that loops over the given values
        and attempts to validate them against the class definition. It only
        validates the data in values and does not guarantee a complete document
        is present.

        'not present' is defined as not having a value OR having '' (or u'')
        as a value.
        """
        if not hasattr(cls, '_fields'):
            raise ValueError('cls is not a Document instance')

        internal_fields = cls._get_internal_fields()

        # Create function for handling exceptions
        exceptions = list()
        handle_exception = cls._gen_handle_exception(validate_all, exceptions)

        # Create function for handling a flock of frakkin palins (rogue fields)
        data_fields = set(values.keys())
        class_fields = list()
        handle_class_field = cls._gen_handle_class_field(delete_rogues,
                                                         class_fields)

        # Loop across fields present in model
        for k,v in cls._fields.items():

            # handle common id name
            if k is 'id': k = '_id'

            handle_class_field(k)

            # we don't accept internal fields from users
            if k in internal_fields and k in values:
                value_is_default = (values[k] is v.default)
                if not value_is_default:
                    e = ShieldException('Overwrite of internal fields attempted', k, v)
                    handle_exception(e)
                    continue

            if field_inspector(k, v):
                datum = values[k]
                # if datum is None, skip
                if datum is None:
                    continue
                # treat empty strings as empty values and skip
                if isinstance(datum, (str, unicode)) and len(datum.strip()) == 0:
                    continue                
                try:
                    v.validate(datum)
                except ShieldException, e:
                    handle_exception(e)

        # Remove rogue fields
        if len(class_fields) > 0: # if accumulation is not disabled
            palins = data_fields - set(class_fields)
            for rogue_field in palins:
                del values[rogue_field]

        # Reaches here only if exceptions are aggregated or validation passed
        if validate_all:
            return exceptions
        else:
            return True


    @classmethod
    def validate_class_fields(cls, values, validate_all=False):
        """This is a convenience function that loops over _fields in
        cls to validate them. If the field is not required AND not present,
        it is skipped.
        """
        fun = lambda k,v: v.required or k in values
        return cls._validate_helper(fun, values, validate_all=validate_all)

    @classmethod
    def validate_class_partial(cls, values, validate_all=False):
        """This is a convenience function that loops over _fields in
        cls to validate them. This function is a partial validatation
        only, meaning the values given and does not check if the document
        is complete.
        """
        fun = lambda k,v: k in values
        return cls._validate_helper(fun, values, validate_all=validate_all)


class EmbeddedDocument(BaseDocument, SafeableMixin):
    """A :class:`~dictshield.Document` that isn't stored in its own
    collection.  :class:`~dictshield.EmbeddedDocument`\ s should be used as
    fields on :class:`~dictshield.Document`\ s through the
    :class:`~dictshield.EmbeddedDocumentField` field type.
    """

    __metaclass__ = DocumentMetaclass


class Document(BaseDocument, SafeableMixin):
    """The base class used for defining the structure and properties of
    collections of documents modeled in DictShield. Inherit from this class,
    and add fields as class attributes to define a document's structure.
    Individual documents may then be created by making instances of the
    :class:`~dictshield.Document` subclass.

    A :class:`~dictshield.Document` subclass may be itself subclassed, to
    create a specialised version of the document that can be stored in the
    same collection. To facilitate this behaviour, `_cls` and `_types`
    fields are added to documents to specify the install class and the types
    in the Document class hierarchy. To disable this behaviour and remove
    the dependence on the presence of `_cls` and `_types`, set
    :attr:`allow_inheritance` to ``False`` in the :attr:`meta` dictionary.
    """

    __metaclass__ = TopLevelDocumentMetaclass
<|MERGE_RESOLUTION|>--- conflicted
+++ resolved
@@ -149,19 +149,6 @@
     ###
     ### Class serialization
     ###
-<<<<<<< HEAD
-    
-    @classmethod
-    def for_jsonschema(cls):
-        
-        properties = {}
-        for name, field in cls._fields.items():
-            
-            properties[ name ] = field.for_jsonschema()
-
-        return {
-            'type'       : 'object',
-=======
 
     @classmethod
     def for_jsonschema(cls):
@@ -187,14 +174,11 @@
         return {
             'type'       : 'object',
             'title'      : cls.__name__,
->>>>>>> 8982c652
             'properties' : properties
             }
 
     @classmethod
     def to_jsonschema(cls):
-<<<<<<< HEAD
-=======
         """Returns a representation of this DictShield class as a JSON schema.
         If certain fields are marked public, only those fields will be represented
         in the schema.
@@ -202,7 +186,6 @@
         Certain DictShield fields do not map precisely to JSON schema types or
         formats.
         """
->>>>>>> 8982c652
         return json.dumps(cls.for_jsonschema())
 
     ###
@@ -220,11 +203,7 @@
             value = getattr(self, field_name, None)
             if value is not None:
                 data[field.uniq_field] = field_converter(field, value)
-<<<<<<< HEAD
-                
-=======
-
->>>>>>> 8982c652
+
         # Only add _cls and _types if allow_inheritance is not False
         if not (hasattr(self, '_meta') and
                 self._meta.get('allow_inheritance', True) == False):
@@ -257,7 +236,6 @@
             return data
 
     def __eq__(self, other):
-<<<<<<< HEAD
         if isinstance(other, self.__class__):
             keys = self._fields
             if not hasattr(other, '_id'):
@@ -266,47 +244,21 @@
                 if self[key] != other[key]:
                     return False
             return True
-=======
-        if isinstance(other, self.__class__) and hasattr(other, 'id'):
-            if self.id == other.id:
-                return True
->>>>>>> 8982c652
         return False
 
 
     @classmethod
-<<<<<<< HEAD
-    def from_schema(cls, schema):
-        class_name = schema.pop('title')
-        doc = schema.pop('description', None) #figure out way to put this in to resulting obj
-        dictfields = {}
-        for field_name, schema_field in schema['properties'].iteritems():
-            dictfields[field_name] = cls.map_jsonschema_field_to_dictshield(schema_field, field_name)
-        return type(class_name,
-                    (cls,),
-                    dictfields,
-                    )
-
-    @classmethod
-    def map_jsonschema_field_to_dictshield(cls, schema_field, field_name=None):
-        #get the kind of field this is
-        if not 'type' in schema_field: 
-            return #not data, so ignore
-        tipe = schema_field.pop('type')
-        fmt = schema_field.pop('format', None)
-
-=======
     def from_jsonschema(cls, schema):
         """Generate a dictshield Document class from a JSON schema.  The JSON schema's
         title field will be the name of the class.  You must specify a title and at
         least one property or there will be an AttributeError.
         """
-        if schema.has_key('title'):
+        if 'title' in schema:
             class_name = schema['title']
         else:
             raise AttributeError('Your JSON schema must specify a title to be the Document class name')
 
-        if schema.has_key('description'):
+        if 'description' in schema:
             doc = schema['description'] #figure out way to put this in to resulting obj
 
         if schema.has_key('properties'):
@@ -321,18 +273,18 @@
             raise AttributeError('Your JSON schema must have at least one property')
 
     @classmethod
-    def map_jsonschema_field_to_dictshield(cls, schema_field):
+    def map_jsonschema_field_to_dictshield(cls, schema_field, field_name=None):
         #get the kind of field this is
+        if not 'type' in schema_field: 
+            return #not data, so ignore
         tipe = schema_field.pop('type')
         fmt = schema_field.pop('format', None)
-        #do we have an embedded subfield
->>>>>>> 8982c652
+
         dictshield_field_type = dictshield_fields.get((tipe, fmt,), None)
         if not dictshield_field_type:
             raise DictFieldNotFound
 
         kwargs =  {}
-<<<<<<< HEAD
         
         if tipe == 'array': #list types
             assert dictshield_field_type == ListField
@@ -353,36 +305,6 @@
                 kwarg_name = schema_kwargs_to_dictshield[kwarg_name]
             kwargs[kwarg_name] = v
         return dictshield_field_type(**kwargs)
-=======
-        if 'item' in schema_field: #list types
-            assert dictshield_field_type == ListField
-            items = schema_field.pop('items', None)
-            if None: #any possible item isn't allowed by listfield
-                raise NotImplementedError
-            elif isinstance(items, list): #multiple different items - listfield currently restricted to a single item
-                raise NotImplementedError
-            elif isinstance(items, dict): #list of a single type
-                list_type = cls.map_jsonschema_to_dictshield(items)
-                kwargs['field'] = list_type
-
-        elif 'properties' in schema_field: #embedded objects
-            properties = schema_field.pop('properties')
-            first_positional = EmbeddedDocument.map_jsonschema_field_to_dictshield(properties)
-
-        for k, v in schema_field.items():
-            if k in schema_kwargs_to_dictshield:
-                kwarg_name = schema_kwargs_to_dictshield[k]
-                kwargs[kwarg_name] = v
-
-        if embedded_doc:
-            return dictshield_field_type(embedded_doc, **kwargs)
-        else:
-            import pdb
-            pdb.set_trace()
-            return dictshield_field_type(**kwargs)
-
-
->>>>>>> 8982c652
 
 
 class SafeableMixin:
