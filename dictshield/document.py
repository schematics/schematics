<<<<<<< HEAD
import copy

from dictshield.base import ShieldException,  json

__all__ = ['DocumentMetaclass', 'TopLevelDocumentMetaclass', 'BaseDocument', 'Document', 'EmbeddedDocument', 'ShieldException']

from dictshield.fields import (DictFieldNotFound,
                               dictshield_fields,
                               BaseField,
                               UUIDField,
                               )
=======
from base import (ShieldException,
                  DocumentMetaclass,
                  TopLevelDocumentMetaclass,
                  QueryableTopLevelDocumentMetaclass)

from base import json

__all__ = ['BaseDocument', 'Document', 'EmbeddedDocument', 'ShieldException']

from fields import (StringField,
                    URLField,
                    EmailField,
                    NumberField,
                    IntField,
                    BooleanField,
                    DateTimeField,
                    ListField,
                    EmbeddedDocumentField,
                    DictFieldNotFound)
                    
>>>>>>> 516590fc

schema_kwargs_to_dictshield  = {
    'maxLength': 'max_length',
    'minLength': 'min_length',
    'pattern' : 'regex',
    'minimum': 'min_value',
    'maximum': 'max_value',
    }


###
### Metaclass design
###
 
class DocumentMetaclass(type):
    """Metaclass for all documents.
    """

    def __new__(cls, name, bases, attrs):
        metaclass = attrs.get('__metaclass__')
        super_new = super(DocumentMetaclass, cls).__new__
        if metaclass and issubclass(metaclass, DocumentMetaclass):
            return super_new(cls, name, bases, attrs)

        doc_fields = {}
        class_name = [name]
        superclasses = {}
        simple_class = True
        for base in bases:
            # Include all fields present in superclasses
            if hasattr(base, '_fields'):
                doc_fields.update(base._fields)
                class_name.append(base._class_name)
                # Get superclasses from superclass
                superclasses[base._class_name] = base
                superclasses.update(base._superclasses)

            if hasattr(base, '_meta'):
                # Ensure that the Document class may be subclassed - 
                # inheritance may be disabled to remove dependency on 
                # additional fields _cls and _types
                if base._meta.get('allow_inheritance', True) == False:
                    raise ValueError('Document %s may not be subclassed' %
                                     base.__name__)
                else:
                    simple_class = False

                if base._meta.get('mixin', False) == True:
                    # A dictshield mixin means it adds fields with no effet
                    # on class hierarchy
                    class_name.pop()
                    del superclasses[base._class_name]


        meta = attrs.get('_meta', attrs.get('meta', {}))

        if 'allow_inheritance' not in meta:
            meta['allow_inheritance'] = True

        # Only simple classes - direct subclasses of Document - may set
        # allow_inheritance to False
        if not simple_class and not meta['allow_inheritance']:
            raise ValueError('Only direct subclasses of Document may set '
                             '"allow_inheritance" to False')
        attrs['_meta'] = meta

        attrs['_class_name'] = '.'.join(reversed(class_name))
        attrs['_superclasses'] = superclasses        

        # Add the document's fields to the _fields attribute
        for attr_name, attr_value in attrs.items():
            if hasattr(attr_value, "__class__") and \
               issubclass(attr_value.__class__, BaseField):
                attr_value.field_name = attr_name
                if not attr_value.uniq_field:
                    attr_value.uniq_field = attr_name
                doc_fields[attr_name] = attr_value
        attrs['_fields'] = doc_fields

        new_class = super_new(cls, name, bases, attrs)
        for field in new_class._fields.values():
            field.owner_document = new_class

        return new_class

    def add_to_class(self, name, value):
        setattr(self, name, value)

class TopLevelDocumentMetaclass(DocumentMetaclass):
    """Metaclass for top-level documents (i.e. documents that have their own
    collection in the database.
    """

    def __new__(cls, name, bases, attrs):
        super_new = super(TopLevelDocumentMetaclass, cls).__new__
        # Classes defined in this package are abstract and should not have 
        # their own metadata with DB collection, etc.
        # __metaclass__ is only set on the class with the __metaclass__ 
        # attribute (i.e. it is not set on subclasses). This differentiates
        # 'real' documents from the 'Document' class
        if attrs.get('__metaclass__') == TopLevelDocumentMetaclass:
            return super_new(cls, name, bases, attrs)

        collection = name.lower()
        id_field = None

        base_meta = {}

        # Subclassed documents inherit collection from superclass
        for base in bases:
            if hasattr(base, '_meta'):
                if 'collection' in base._meta:
                    collection = base._meta['collection']
                id_field = id_field or base._meta.get('id_field')

        meta = {
            'collection': collection,
            'max_documents': None,
            'max_size': None,
            'id_field': id_field,            
        }
        meta.update(base_meta)

        # Apply document-defined meta options
        meta.update(attrs.get('meta', {}))
        attrs['_meta'] = meta

        # Set up collection manager, needs the class to have fields so use
        # DocumentMetaclass before instantiating CollectionManager object
        new_class = super_new(cls, name, bases, attrs)

        for field_name, field in new_class._fields.items():
            # Check for custom id key
            if field.id_field:
                current_id = new_class._meta['id_field']
                if current_id and current_id != field_name:
                    raise ValueError('Cannot override id_field')

                new_class._meta['id_field'] = field_name
                # Make 'Document.id' an alias to the real primary key field
                new_class.id = field

        if not new_class._meta['id_field']:
            new_class._meta['id_field'] = 'id'
            new_class._fields['id'] = UUIDField(uniq_field='_id')
            new_class.id = new_class._fields['id']

        return new_class

    def __str__(self):
        if hasattr(self, '__unicode__'):
            return unicode(self).encode('utf-8')
        return '%s object' % self.__class__.__name__


    ###
    ### Instance Serialization
    ###

    def _to_fields(self, field_converter):
        """Returns a Python dictionary representing the Document's metastructure
        and values.
        """
        data = {}

        # First map the subclasses of BaseField
        for field_name, field in self._fields.items():
            value = getattr(self, field_name, None)
            if value is not None:
                data[field.uniq_field] = field_converter(field, value)
                
        # Only add _cls and _types if allow_inheritance is not False
        if not (hasattr(self, '_meta') and
                self._meta.get('allow_inheritance', True) == False):
            data['_cls'] = self._class_name
            data['_types'] = self._superclasses.keys() + [self._class_name]
            
        if data.has_key('_id') and not data['_id']:
            del data['_id']
            
        return data

    def to_python(self):
        """Returns a Python dictionary representing the Document's metastructure
        and values.
        """
        fun = lambda f, v: f.for_python(v)
        data = self._to_fields(fun)
        return data

    def to_json(self, encode=True):
        """Return data prepared for JSON. By default, it returns a JSON encoded
        string, but disabling the encoding to prevent double encoding with
        embedded documents.
        """
        fun = lambda f, v: f.for_json(v)
        data = self._to_fields(fun)
        if encode:
            return json.dumps(data)
        else:
            return data

###
### Document structures
###

class BaseDocument(object):

    def __init__(self, **values):
        self._data = {}

        # Assign default values to instance
        for attr_name, attr_value in self._fields.items():
            # Use default value if present
            value = getattr(self, attr_name, None)
            setattr(self, attr_name, value)

        # Assign initial values to instance
        for attr_name,attr_value in values.items():
            try:
                if attr_name == '_id':
                    attr_name = 'id'
                setattr(self, attr_name, attr_value)
            # Put a diaper on the keys that don't belong and send 'em home
            except AttributeError:
                pass

    def validate(self):
        """Ensure that all fields' values are valid and that required fields
        are present.
        """
        # Get a list of tuples of field names and their current values
        fields = [(field, getattr(self, name)) 
                  for name, field in self._fields.items()]

        # Ensure that each field is matched to a valid value
        for field, value in fields:
            if value is not None and value != '': # treat empty strings is nonexistent
                try:
                    field._validate(value)
                except (ValueError, AttributeError, AssertionError):
                    raise ShieldException('Invalid value', field.field_name,
                                          value)
            elif field.required:
                raise ShieldException('Required field missing', field.field_name,
                                      value)

    @classmethod
    def _get_subclasses(cls):
        """Return a dictionary of all subclasses (found recursively).
        """
        try:
            subclasses = cls.__subclasses__()
        except:
            subclasses = cls.__subclasses__(cls)

        all_subclasses = {}
        for subclass in subclasses:
            all_subclasses[subclass._class_name] = subclass
            all_subclasses.update(subclass._get_subclasses())
        return all_subclasses

    def __iter__(self):
        return iter(self._fields)

    def __getitem__(self, name):
        """Dictionary-style field access, return a field's value if present.
        """
        try:
            if name in self._fields:
                return getattr(self, name)
        except AttributeError:
            pass
        raise KeyError(name)

    def __setitem__(self, name, value):
        """Dictionary-style field access, set a field's value.
        """
        # Ensure that the field exists before settings its value
        if name not in self._fields:
            raise KeyError(name)
        return setattr(self, name, value)

    def __contains__(self, name):
        try:
            val = getattr(self, name)
            return val is not None
        except AttributeError:
            return False

    def __len__(self):
        return len(self._data)

    def __repr__(self):
        try:
            u = unicode(self)
        except (UnicodeEncodeError, UnicodeDecodeError):
            u = '[Bad Unicode data]'
        return u"<%s: %s>" % (self.__class__.__name__, u)

    def __str__(self):
        if hasattr(self, '__unicode__'):
            return unicode(self).encode('utf-8')
        return '%s object' % self.__class__.__name__

    ###
    ### Class serialization
    ###

    @classmethod
    def for_jsonschema(cls):
        """Returns a representation of this DictShield class as a JSON schema,
        but not yet serialized to JSON. If certain fields are marked public,
        only those fields will be represented in the schema.

        Certain DictShield fields do not map precisely to JSON schema types or
        formats.
        """

        # Place all fields in the schema unless public ones are specified.
        if cls._public_fields is None:
            field_names = cls._fields.keys()
        else:
            field_names = copy.copy(cls._public_fields)
        
        properties = {}        
        if 'id' in field_names:
            field_names.remove('id')
            properties['_id'] = cls._fields[ 'id' ].for_jsonschema()

        for name in field_names:
            properties[ name ] = cls._fields[ name ].for_jsonschema()
        
        return {
            'type'       : 'object',
            'title'      : cls.__name__,
            'properties' : properties
            }

    @classmethod
    def to_jsonschema(cls):
        """Returns a representation of this DictShield class as a JSON schema.
        If certain fields are marked public, only those fields will be represented
        in the schema.

        Certain DictShield fields do not map precisely to JSON schema types or
        formats.
        """
        return json.dumps(cls.for_jsonschema())

    ###
    ### Instance Serialization
    ###

    def _to_fields(self, field_converter):
        """Returns a Python dictionary representing the Document's metastructure
        and values.
        """
        data = {}

        # First map the subclasses of BaseField
        for field_name, field in self._fields.items():
            value = getattr(self, field_name, None)
            if value is not None:
                data[field.uniq_field] = field_converter(field, value)

        # Only add _cls and _types if allow_inheritance is not False
        if not (hasattr(self, '_meta') and
                self._meta.get('allow_inheritance', True) == False):
            data['_cls'] = self._class_name
            data['_types'] = self._superclasses.keys() + [self._class_name]
            
        if data.has_key('_id') and not data['_id']:
            del data['_id']
            
        return data

    def to_python(self):
        """Returns a Python dictionary representing the Document's metastructure
        and values.
        """
        fun = lambda f, v: f.for_python(v)
        data = self._to_fields(fun)
        return data

    def to_json(self, encode=True):
        """Return data prepared for JSON. By default, it returns a JSON encoded
        string, but disabling the encoding to prevent double encoding with
        embedded documents.
        """
        fun = lambda f, v: f.for_json(v)
        data = self._to_fields(fun)
        if encode:
            return json.dumps(data)
        else:
            return data

    def __eq__(self, other):
        if isinstance(other, self.__class__):
            keys = self._fields
            if not hasattr(other, '_id'):
                keys.pop("_id", None)
            for key in keys:
                if self[key] != other[key]:
                    return False
            return True
        return False


    @classmethod
    def from_jsonschema(cls, schema):
        """Generate a dictshield Document class from a JSON schema.  The JSON schema's
        title field will be the name of the class.  You must specify a title and at
        least one property or there will be an AttributeError.
        """
        os = schema
        schema = copy.deepcopy(schema) # this is a desctructive op. This should be only strings/dicts, so this should be cheap
        if schema.get('title', False):
            class_name = schema['title']
        else:
            import pdb
            pdb.set_trace()
            raise AttributeError('Your JSON schema must specify a title to be the Document class name')

        if schema.has_key('description'):
            doc = schema['description'] #TODO: figure out way to put this in to resulting obj

        if schema.has_key('properties'):
            dictfields = {}
            for field_name, schema_field in schema['properties'].iteritems():
                if field_name == "_id":
                    field_name = "id"
                dictfields[field_name] = cls.map_jsonschema_field_to_dictshield(schema_field)
            return type(class_name,
                    (cls,),
                    dictfields,
                    )
        else:
            raise AttributeError('Your JSON schema must have at least one property')

    @classmethod
    def map_jsonschema_field_to_dictshield(cls, schema_field, field_name=None):
        #get the kind of field this is
        if not 'type' in schema_field: 
            return #not data, so ignore
        tipe = schema_field.pop('type')
        fmt = schema_field.pop('format', None)

        dictshield_field_type = dictshield_fields.get((tipe, fmt,), None)
        if not dictshield_field_type:
            raise DictFieldNotFound

        kwargs =  {}
        if tipe == 'array': #list types
            items = schema_field.pop('items', None)
            if items == None: #any possible item isn't allowed by listfield
                raise NotImplementedError
            elif isinstance(items, dict): #list of a single type
                items = [items]
            kwargs['fields'] = [cls.map_jsonschema_field_to_dictshield(item) for item in items]
            

        if tipe == "object": #embedded objects
            #schema_field['title'] = field_name
            kwargs['document_type'] = EmbeddedDocument.from_jsonschema(schema_field)
            schema_field.pop('properties')

        schema_field.pop('title', None) # make sure this isn't in here


        for kwarg_name, v in schema_field.items():
            if kwarg_name in schema_kwargs_to_dictshield:
                kwarg_name = schema_kwargs_to_dictshield[kwarg_name]
            kwargs[kwarg_name] = v
        return dictshield_field_type(**kwargs)
        

class SafeableMixin:
    """A `SafeableMixin` is used to add unix style permissions to fields in a
    `Document`. It creates this by using a black list and a white list in the
    form of three lists called `_internal_fields`, `_private_fields` and
    `_public_fields`.

    `_internal_fields` is used to list fields which are private and not meant
    to leave the system. This generally consists of `_id`, `_cls` and `_types`
    but a user can extend the list of internal fields by defining a class level
    list field called _private_fields. Any field listed here will be removed
    with any call to a make*safe method.

    `make_json_ownersafe` is defined to remove the keys listed in both
    fields, making it our blacklist.

    If `_public_fields` is defined, `make_json_publicsafe` can be used to create
    a structure made of only the fields in this list, making it our white list.
    """
    _internal_fields = [
        '_id', 'id', '_cls', '_types',
    ]

    _public_fields = None

    @classmethod
    def _get_internal_fields(cls):
        """Helper function that determines the union of :attr:`_internal_fields`
        and :attr:`_private_fields`, else returns just :attr:`_internal_fields`.
        """
        internal_fields = set(cls._internal_fields)
        if hasattr(cls, '_private_fields'):
            private_fields = set(cls._private_fields)
            internal_fields = internal_fields.union(private_fields)
        return internal_fields

    @classmethod
    def _safe_data_from_input(cls, fun, data):
        """Helper function for handling variable inputs to make_json_*safe
        functions.

        Returns a safe doc if given one element.

        Returns an list if given a list. Can handle a list of dicts or
        list of docs.
        """
        # single cls instance
        if isinstance(data, cls):
            return fun(data.to_python())

        # single dict instance
        elif isinstance(data, dict):
            return fun(data)

        # list of cls instances or list of dicts
        elif isinstance(data, list):
            if len(data) < 1:
                return list()
            elif isinstance(data[0], dict):
                pass # written for clarity
            elif isinstance(data[0], cls):
                data = [d.to_python() for d in data]
            return map(fun, data)

    @classmethod
    def make_ownersafe(cls, doc_dict_or_dicts):
        """This function removes internal fields and handles any steps
        required for making the data stucture (list, dict or Document)
        safe for transmission to the owner of the data.

        It also knows to check for EmbeddedDocument's which contain their own
        private/public data.

        It attempts to handle multiple inputs types to avoid as many
        translation steps as possible.
        """
        internal_fields = cls._get_internal_fields()

        # This `handle_doc` implementation behaves as a blacklist
        containers = (list, dict)
        def handle_doc(doc_dict):
            for k,v in doc_dict.items():
                if k in internal_fields:
                    del doc_dict[k]
                elif isinstance(v, EmbeddedDocument):
                    doc_dict[k] = v.make_ownersafe(v.to_python())
                elif isinstance(v, containers) and len(v) > 0:
                    if isinstance(v[0], EmbeddedDocument):
                        doc_dict[k] = [doc.make_ownersafe(doc.to_python())
                                       for doc in v]
            return doc_dict

        trimmed = cls._safe_data_from_input(handle_doc, doc_dict_or_dicts)
        return trimmed

    @classmethod
    def make_json_ownersafe(cls, doc_dict_or_dicts):
        """Trims the object using make_ownersafe and dumps to JSON
        """
        trimmed = cls.make_ownersafe(doc_dict_or_dicts)
        return json.dumps(trimmed)

    @classmethod
    def make_publicsafe(cls, doc_dict_or_dicts):
        """This funciton ensures found_data only contains the keys as
        listed in cls._public_fields.

        It also knows to check for EmbeddedDocument's which contain their own
        private/public data.

        This function can be safely called without calling make_json_ownersafe
        first because it treats cls._public_fields as a whitelist and
        removes anything not listed.
        """
        if cls._public_fields is None:
            return cls.make_ownersafe(doc_dict_or_dicts)

        # This `handle_doc` implementation behaves as a whitelist
        containers = (list, dict)
        def handle_doc(doc_dict):
            for k,v in doc_dict.items():
                if k not in cls._public_fields:
                    del doc_dict[k]
                elif isinstance(v, EmbeddedDocument):
                    doc_dict[k] = v.make_publicsafe(v.to_python())
                elif isinstance(v, containers) and len(v) > 0:
                    if isinstance(v[0], EmbeddedDocument):
                        doc_dict[k] = [doc.make_publicsafe(doc.to_python())
                                       for doc in v]
            return doc_dict

        trimmed = cls._safe_data_from_input(handle_doc, doc_dict_or_dicts)
        return trimmed

    @classmethod
    def make_json_publicsafe(cls, doc_dict_or_dicts):
        """Trims the object using make_publicsafe and dumps to JSON
        """
        trimmed = cls.make_publicsafe(doc_dict_or_dicts)
        return json.dumps(trimmed)

    @classmethod
    def _gen_handle_exception(cls, validate_all, exception_list):
        """Generates a function for either raising exceptions or collecting them
        in a list.
        """
        if validate_all:
            def handle_exception(e):
                exception_list.append(e)
        else:
            def handle_exception(e):
                raise e

        return handle_exception

    @classmethod
    def _gen_handle_class_field(cls, delete_rogues, field_list):
        """Generates a function that either accumulates observed fields or
        makes no attempt to collect them.

        The case where nothing accumulates is to prevent growing data structures
        unnecessarily.
        """
        if delete_rogues:
            def handle_class_field(cf):
                field_list.append(cf)
        else:
            def handle_class_field(cf):
                pass

        return handle_class_field

    @classmethod
    def _validate_helper(cls, field_inspector, values, validate_all=False,
                         delete_rogues=True):
        """This is a convenience function that loops over the given values
        and attempts to validate them against the class definition. It only
        validates the data in values and does not guarantee a complete document
        is present.

        'not present' is defined as not having a value OR having '' (or u'')
        as a value.
        """
        if not hasattr(cls, '_fields'):
            raise ValueError('cls is not a Document instance')

        internal_fields = cls._get_internal_fields()

        # Create function for handling exceptions
        exceptions = list()
        handle_exception = cls._gen_handle_exception(validate_all, exceptions)

        # Create function for handling a flock of frakkin palins (rogue fields)
        data_fields = set(values.keys())
        class_fields = list()
        handle_class_field = cls._gen_handle_class_field(delete_rogues,
                                                         class_fields)

        # Loop across fields present in model
        for k,v in cls._fields.items():

            # handle common id name
            if k is 'id': k = '_id'

            handle_class_field(k)

            # we don't accept internal fields from users
            if k in internal_fields and k in values:
                value_is_default = (values[k] is v.default)
                if not value_is_default:
                    e = ShieldException('Overwrite of internal fields attempted', k, v)
                    handle_exception(e)
                    continue

            if field_inspector(k, v):
                datum = values[k]
                # if datum is None, skip
                if datum is None:
                    continue
                # treat empty strings as empty values and skip
                if isinstance(datum, (str, unicode)) and len(datum.strip()) == 0:
                    continue
                try:
                    v.validate(datum)
                except ShieldException, e:
                    handle_exception(e)

        # Remove rogue fields
        if len(class_fields) > 0: # if accumulation is not disabled
            palins = data_fields - set(class_fields)
            for rogue_field in palins:
                del values[rogue_field]

        # Reaches here only if exceptions are aggregated or validation passed
        if validate_all:
            return exceptions
        else:
            return True


    @classmethod
    def validate_class_fields(cls, values, validate_all=False):
        """This is a convenience function that loops over _fields in
        cls to validate them. If the field is not required AND not present,
        it is skipped.
        """
        fun = lambda k,v: v.required or k in values
        return cls._validate_helper(fun, values, validate_all=validate_all)

    @classmethod
    def validate_class_partial(cls, values, validate_all=False):
        """This is a convenience function that loops over _fields in
        cls to validate them. This function is a partial validatation
        only, meaning the values given and does not check if the document
        is complete.
        """
        fun = lambda k,v: k in values
        return cls._validate_helper(fun, values, validate_all=validate_all)


class EmbeddedDocument(BaseDocument, SafeableMixin):
    """A :class:`~dictshield.Document` that isn't stored in its own
    collection.  :class:`~dictshield.EmbeddedDocument`\ s should be used as
    fields on :class:`~dictshield.Document`\ s through the
    :class:`~dictshield.EmbeddedDocumentField` field type.
    """

    __metaclass__ = DocumentMetaclass


class Document(BaseDocument, SafeableMixin):
    """The base class used for defining the structure and properties of
    collections of documents modeled in DictShield. Inherit from this class,
    and add fields as class attributes to define a document's structure.
    Individual documents may then be created by making instances of the
    :class:`~dictshield.Document` subclass.

    A :class:`~dictshield.Document` subclass may be itself subclassed, to
    create a specialised version of the document that can be stored in the
    same collection. To facilitate this behaviour, `_cls` and `_types`
    fields are added to documents to specify the install class and the types
    in the Document class hierarchy. To disable this behaviour and remove
    the dependence on the presence of `_cls` and `_types`, set
    :attr:`allow_inheritance` to ``False`` in the :attr:`meta` dictionary.
    """

    __metaclass__ = TopLevelDocumentMetaclass


class QueryableDocument(BaseDocument, SafeableMixin):

    __metaclass__ = QueryableTopLevelDocumentMetaclass<|MERGE_RESOLUTION|>--- conflicted
+++ resolved
@@ -1,7 +1,6 @@
-<<<<<<< HEAD
 import copy
 
-from dictshield.base import ShieldException,  json
+from dictshield.base import ShieldException, json
 
 __all__ = ['DocumentMetaclass', 'TopLevelDocumentMetaclass', 'BaseDocument', 'Document', 'EmbeddedDocument', 'ShieldException']
 
@@ -10,28 +9,6 @@
                                BaseField,
                                UUIDField,
                                )
-=======
-from base import (ShieldException,
-                  DocumentMetaclass,
-                  TopLevelDocumentMetaclass,
-                  QueryableTopLevelDocumentMetaclass)
-
-from base import json
-
-__all__ = ['BaseDocument', 'Document', 'EmbeddedDocument', 'ShieldException']
-
-from fields import (StringField,
-                    URLField,
-                    EmailField,
-                    NumberField,
-                    IntField,
-                    BooleanField,
-                    DateTimeField,
-                    ListField,
-                    EmbeddedDocumentField,
-                    DictFieldNotFound)
-                    
->>>>>>> 516590fc
 
 schema_kwargs_to_dictshield  = {
     'maxLength': 'max_length',
@@ -234,9 +211,30 @@
         else:
             return data
 
+
+class QueryableTopLevelDocumentMetaclass(DocumentMetaclass):
+    def __new__(cls, name, bases, attrs):
+        new_class = super(QueryableTopLevelDocumentMetaclass, cls).__new__(cls, name, bases, attrs)
+        for attr_name, attr_value in attrs.items():
+            if hasattr(attr_value, 'set_document_class'):
+                if isinstance(attr_value, type):
+                    attr_value = attr_value()
+                attr_value.set_document_class(new_class)
+
+        return new_class
+
 ###
 ### Document structures
 ###
+
+class BaseDocumentManager(object):
+    '''A base class which can be extended to add querying functionality to
+    documents.
+    '''
+
+    def set_document_class(self, document_class):
+        self.document_class = document_class
+
 
 class BaseDocument(object):
 
