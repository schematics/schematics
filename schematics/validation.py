"""
"""

<<<<<<< HEAD
from collections import namedtuple


###
### Result Handlilng
###

OK = 'OK'

### Type Handling
TypeResult = namedtuple('TypeResult', 'tag message value')
#ERROR_INVALID_TYPE
ERROR_TYPE_COERCION = 'ERROR_TYPE_COERCION'  # type coercion failed

### Field Handling
FieldResult = namedtuple('FieldResult', 'tag message name value')
ERROR_FIELD_TYPE_CHECK = 'ERROR_FIELD_TYPE_CHECK'  # field failed type check
ERROR_FIELD_CONFIG = 'ERROR_FIELD_CONFIG'  # bad type instance config
ERROR_FIELD_REQUIRED = 'ERROR_FIELD_REQUIRED'  # required field not found
ERROR_FIELD_BAD_CHOICE = 'ERROR_FIELD_BAD_CHOICE'  # bad type instance config

### Model Handling
ModelResult = namedtuple('ModelResult', 'tag message model value')
ERROR_MODEL_INVALID = 'ERROR_MODEL_INVALID'  # data is not a schematics model
ERROR_MODEL_TYPE_CHECK = 'ERROR_MODEL_TYPE_CHECK'  # model failed type check
ERROR_MODEL_ROGUE_FIELD = 'ERROR_MODEL_ROGUE_FIELD'  # field not found in model

ERROR = 'ERROR'

=======
from exceptions import ValidationError
>>>>>>> 97ab5c31


def _is_empty(field_value):
    ### TODO if field_value is None, skip  ### TODO makea parameter
    if field_value is None:
        return True
    # treat empty strings as empty values and skip
    if isinstance(field_value, (str, unicode)) and \
           len(field_value.strip()) == 0:
        return True
    return False


def validate(cls, values, partial=False, report_rogues=False):
    ### Reject model if _fields isn't present
    if not hasattr(cls, '_fields'):
        error_msg = 'cls is not a Model instance'
        raise ValidationError(error_msg)

    ### Containers for results
    new_data = {}
    errors = []

    if partial:
        needs_check = lambda k, v: k in values
    else:
        needs_check = lambda k, v: v.required or k in values

    ### Validate data based on cls's structure
    for field_name, field in cls._fields.items():
        ### Rely on parameter for whether or not we should check value
        if needs_check(field_name, field):
            try:
                field_value = values[field_name]
            except KeyError:
                field_value = None

            ### TODO - this will be the new validation system soon
            if _is_empty(field_value):
                if field.required:
                    error_msg = "Required field (%s) not found" % field_name
                    errors.append(error_msg)
                continue

            ### Validate field value via call to BaseType._validate
            try:
                field._validate(field_value)
                ### TODO clean this
                result = field.for_python(field_value)
                new_data[field_name] = result
            except ValidationError, ve:
                errors.append(ve.messages)

    ### Report rogue fields as errors if `report_rogues`
    if report_rogues:
        class_fields = cls._fields.keys()
        rogues_found = set(values.keys()) - set(class_fields)
        if len(rogues_found) > 0:
            for field_name in rogues_found:
                error_msg = 'Unknown field found'
                field_value = values[field_name]
                errors.append(error_msg)

    ### Return on if errors were found
    if len(errors) > 0:
        #error_msg = 'Model validation errors'
        raise ValidationError(errors)

    return new_data<|MERGE_RESOLUTION|>--- conflicted
+++ resolved
@@ -1,39 +1,7 @@
 """
 """
 
-<<<<<<< HEAD
-from collections import namedtuple
-
-
-###
-### Result Handlilng
-###
-
-OK = 'OK'
-
-### Type Handling
-TypeResult = namedtuple('TypeResult', 'tag message value')
-#ERROR_INVALID_TYPE
-ERROR_TYPE_COERCION = 'ERROR_TYPE_COERCION'  # type coercion failed
-
-### Field Handling
-FieldResult = namedtuple('FieldResult', 'tag message name value')
-ERROR_FIELD_TYPE_CHECK = 'ERROR_FIELD_TYPE_CHECK'  # field failed type check
-ERROR_FIELD_CONFIG = 'ERROR_FIELD_CONFIG'  # bad type instance config
-ERROR_FIELD_REQUIRED = 'ERROR_FIELD_REQUIRED'  # required field not found
-ERROR_FIELD_BAD_CHOICE = 'ERROR_FIELD_BAD_CHOICE'  # bad type instance config
-
-### Model Handling
-ModelResult = namedtuple('ModelResult', 'tag message model value')
-ERROR_MODEL_INVALID = 'ERROR_MODEL_INVALID'  # data is not a schematics model
-ERROR_MODEL_TYPE_CHECK = 'ERROR_MODEL_TYPE_CHECK'  # model failed type check
-ERROR_MODEL_ROGUE_FIELD = 'ERROR_MODEL_ROGUE_FIELD'  # field not found in model
-
-ERROR = 'ERROR'
-
-=======
 from exceptions import ValidationError
->>>>>>> 97ab5c31
 
 
 def _is_empty(field_value):
