--- conflicted
+++ resolved
@@ -5,15 +5,10 @@
 from collections import Iterable
 import itertools
 
-<<<<<<< HEAD
-from ..exceptions import (
-    ValidationError, ConversionError, ModelValidationError, StopValidation,
-    MockCreationError
-)
+from ..exceptions import (ValidationError, ConversionError,
+                          ModelValidationError, StopValidation,
+                          MockCreationError)
 from ..models import Model
-=======
-from ..exceptions import ValidationError, ConversionError, ModelValidationError, StopValidation
->>>>>>> 67f3c4b1
 from ..transforms import export_loop, EMPTY_LIST, EMPTY_DICT
 from .base import BaseType, get_value_in
 
@@ -100,10 +95,9 @@
     def __repr__(self):
         return object.__repr__(self)[:-1] + ' for %s>' % self.model_class
 
-<<<<<<< HEAD
     def _mock(self, context=None):
         return self.model_class.get_mock_object(context)
-=======
+
     def _setup(self, field_name, owner_model):
         # Resolve possible name-based model reference.
         if not self.model_class:
@@ -112,7 +106,6 @@
             else:
                 raise Exception("ModelType: Unable to resolve model '{}'.".format(self.model_name))
         super(ModelType, self)._setup(field_name, owner_model)
->>>>>>> 67f3c4b1
 
     def to_native(self, value, mapping=None, context=None):
         # We have already checked if the field is required. If it is None it
