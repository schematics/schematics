from schematics import public

try:
    from itertools import filterfalse  # python3 wutwut
except:
    from itertools import ifilterfalse
from operator import itemgetter

from decimal import Decimal

from schematics.models import Model
from schematics.types.base import BaseType, DictType, DecimalType
from schematics.datastructures import MultiValueDict
from schematics.serialize import to_python, to_json, for_jsonschema
from schematics.validation import (validate_instance, validate_values, OK,
                                   ERROR_FIELD_TYPE_CHECK, ERROR_FIELD_CONFIG,
                                   ModelResult, FieldResult)


RECURSIVE_REFERENCE_CONSTANT = 'self'


@public
class ListType(BaseType):
    """A list type that wraps a standard type, allowing multiple instances
    of the type to be used as a list in the model.
    """

    def __init__(self, fields, **kwargs):
        super(ListType, self).__init__(**kwargs)

        ### Short hand
        is_basetype = lambda field: isinstance(field, BaseType)
        is_model = lambda field: isinstance(field, ModelType)
        is_dicttype = lambda field: isinstance(field, DictType)

        ### fields is a schematic Type
        if is_basetype(fields):
            if is_model(fields):
                kwargs.setdefault('primary_embedded', fields)
            fields = [fields]
            
        ### something other than a list
        elif not isinstance(fields, list):
            error_msg = 'Argument to ListType constructor must be '
            error_msg = error_msg + 'a valid field or list of fields'
            
            return FieldResult(ERROR_FIELD_CONFIG, error_msg,
                               self.field_name, fields)
        
        ### some bad stuff in the list
        elif list(ifilterfalse(is_basetype, fields)):
            error_msg = 'Argument to ListType constructor must be '
            error_msg = error_msg + 'a valid field or list of valid fields'
            return FieldResult(ERROR_FIELD_TYPE_CHECK, error_msg,
                               self.field_name, fields)
        
        else:
            models = filter(is_model, fields)
            dicts = filter(is_dicttype, fields)
            if dicts:
                kwargs.setdefault('primary_embedded', None)
            if models:
                kwargs.setdefault('primary_embedded', models[0])

        self.fields = fields
        kwargs.setdefault('default', list)

        self.primary_embedded = kwargs.pop('primary_embedded', None)

    def __get__(self, instance, owner):
        retval = super(ListType, self).__get__(instance, owner)
        if type(retval) is list:
           return self.for_python(retval)
        return retval

    def __set__(self, instance, value_list):
        """Descriptor for assigning a value to a type in a model.
        """
        new_value = value_list
        if new_value is None:
           new_value = [ ]

        is_model = lambda tipe: isinstance(tipe, ModelType)
        model_fields = filter(is_model, self.fields)
       
        is_decimal = lambda tipe: isinstance(tipe, DecimalType)
        decimal_fields = filter(is_decimal, self.fields)

        if self.primary_embedded:
            model_fields.remove(self.primary_embedded)
            model_fields.insert(0, self.primary_embedded)

        if value_list is None:
            value_list = []  # have to use a list

        if decimal_fields:
           new_data = list()
           for datum in new_value:
               datum_instance = datum
               if isinstance(datum, Decimal):
                  datum_instance = unicode(datum)
               new_data.append(datum_instance)
           new_value = new_data

        errors_found = False
        if model_fields:
            new_data = list()
<<<<<<< HEAD
            for datum in new_value:
                datum_instance = datum
=======
            for datum in value_list:
                datum_instance = None
>>>>>>> 7740dcc6
                is_dict = False

                ### Extract field names from datum
                datum_fields = None
                if isinstance(datum, dict):
                    datum_fields = datum.keys()
                else:
                    datum_fields = datum._fields.keys()
                    
                ### Determine matching model
                for model_field in model_fields:
                    test_keys = model_field.model_type_obj._fields.keys()

                    if len(set(datum_fields) - set(test_keys)) == 0:
                        if datum is None:
                            datum = {}
                        elif not isinstance(datum, dict):
                            datum = datum._data
                        datum_instance = model_field.model_type_obj(**datum)

                ### Validate model
                result = validate_instance(datum_instance)
                if result.tag == OK:
<<<<<<< HEAD
                    ### Remove double instantiation
                    for model_field in model_fields:
                        ### TODO Validate SMARTER
                        datum_instance = model_field.model_type_obj(**result.value)
=======
>>>>>>> 7740dcc6
                    new_data.append(datum_instance)
                else:
                    errors_found = True
                    
            new_value = new_data

        if not errors_found:
            instance._data[self.field_name] = new_value

    def _jsonschema_type(self):
        return 'array'

    @classmethod
    def _from_jsonschema_types(self):
        return ['array']


    @classmethod
    def _from_jsonschema_formats(self):
        return [None]

    def _jsonschema_items(self):
        return [field.for_jsonschema() for field in self.fields]

    def for_output_format(self, output_format_method_name, value):
        for item in value:
            for field in self.fields:
                try:
                    value = getattr(field, output_format_method_name)(item)
                    yield value
                except ValueError:
                    continue

    def for_python(self, value):
        return self.Proxy(self.fields, value)

    def for_json(self, value):
        """for_json must be careful to expand modeltypes into Python,
        not JSON.
        """
        return list(self.for_output_format('for_json', value))

    def validate(self, value):
        """Make sure that a list of valid fields is being used.
        """
        value = self.Proxy(self.fields, value)
        if not isinstance(value, (list, tuple, self.Proxy)):
            error_msg = 'Only lists and tuples may be used in a list field'
            raise FieldResult(ERROR_FIELD_TYPE_CHECK, error_msg,
                              self.field_name, value)

        if not self.fields:  # empty list
            return FieldResult(OK, 'success', self.field_name, value)

        errors = []
        good_data = []
        for item in value:
            for field in self.fields:
                result = field.validate(item)
                if result.tag == OK:
                    good_data.append(result.value)
                else:
                    errors.append(result)

        if len(errors) > 0:
            error_msg = 'Invalid ListType item'
            return FieldResult(ERROR_FIELD_TYPE_CHECK, error_msg,
                               self.field_name, errors)
        
        return FieldResult(OK, 'success', self.field_name, good_data)

    def _set_owner_model(self, owner_model):
        for field in self.fields:
            field.owner_model = owner_model
        self._owner_model = owner_model

    def _get_owner_model(self, owner_model):
        self._owner_model = owner_model

    owner_model = property(_get_owner_model, _set_owner_model)

    class Proxy(list):

        def __init__(self, fields, list):
            self.list = list
            self.fields = fields

        def first_acceptable_field_for_value(self, value):
            for field in self.fields:
                try:
                    val = field.for_python(value)
                    return field
                except ValueError:
                    continue
            raise ValueError

        def __lt__(self, other):
            return self.list < other

        def __le__(self, other):
            return self.list <= other

        def __eq__(self, other):
            return self.list == other

        def __ne__(self, other):
            return self.list != other

        def __gt__(self, other):
            return self.list > other

        def __ge__(self, other):
            return self.list >= other

        def __repr__(self):
            return repr(self.list)

        def __str__(self):
            return str(self.list)

        def __unicode__(self):
            return unicode(self.list)

        def __delitem__(self, index):
            del self.list[index]

        def __getitem__(self, index):
            value = self.list[index]
            try:
                field = self.first_acceptable_field_for_value(value)
                # TODO TEST
                if isinstance(field, ModelType):
                   return field.model_type_obj(**value)
                return field.for_python(value)
            except:
                return value

        def __setitem__(self, index, value):
            try:
                field = self.first_acceptable_field_for_value(value)
                self.list[index] = field.for_json(value)
            except:
                self.list[index] = value

        def __delslice__(self, i, j):
            del self.list[i:j]

        def __getslice__(self, i, j):
            return ListType.Proxy(self.fields, self.list[i:j])

        def __setslice__(self, i, j, seq):
            self.list[i:j] = (self.first_acceptable_field_for_value(v).for_json(v) for v in seq)

        def __contains__(self, value):
            field = self.first_acceptable_field_for_value(value)
            for item in self.list:
                if field.for_python(item) == value:
                   return True
            return False

        def __iter__(self):
            for index in range(len(self)):
                yield self[index]

        def __len__(self):
            return len(self.list)

        def __nonzero__(self):
            return bool(self.list)

        def append(self, *args, **kwargs):
#           if args or not isinstance(self.fields[0], dict):
            if len(args) != 1:
                raise TypeError('append() takes exactly one argument '
                             '(%s given)' % len(args))
            value = args[0]
            field = self.first_acceptable_field_for_value(value)
            self.list.append(field.for_json(value))

        def count(self, value):
            return [i for i in self].count(value)

        def extend(self, list):
            for item in list:
                self.append(item)

        def index(self, value):
            field = self.first_acceptable_field_for_value(value)
            return self.list.index(field.for_json(value))

        def insert(self, idx, *args, **kwargs):
            if args or not isinstance(self.field, DictField):
                if len(args) != 1:
                    raise TypeError('insert() takes exactly 2 arguments '
                                    '(%s given)' % len(args))
                value = args[0]
            else:
                value = kwargs
            self.list.insert(idx, self.field._to_json(value))

        def remove(self, value):
            field = self.first_acceptable_field_for_value(value)
            return self.list.remove(field.for_json(value))

        def pop(self, *args):
            value = self.list.pop(*args)
            field = self.first_acceptable_field_for_value(value)
            return field.for_python(value)

@public
class SortedListType(ListType):
    """A ListType that sorts the contents of its list before writing to
    the database in order to ensure that a sorted list is always
    retrieved.
    """

    _ordering = None

    def __init__(self, field, **kwargs):
        if 'ordering' in kwargs.keys():
            self._ordering = kwargs.pop('ordering')
        super(SortedListType, self).__init__(field, **kwargs)

    def for_thing(self, value, meth):
        unsorted = getattr(super(SortedListType, self), meth)(value)
        if self._ordering is not None:
            return sorted(unsorted, key=itemgetter(self._ordering))
        return sorted(unsorted)

    def for_python(self, value):
        return self.for_thing(value, 'for_python')

    def for_json(self, value):
        return self.for_thing(value, 'for_json')

    @classmethod
    def _from_jsonschema_types(self):
        return []

    @classmethod
    def _from_jsonschema_formats(self):
        return []


###
### Sub schematics
###

@public
class ModelType(BaseType):
    """A model field. Only valid values are subclasses of `schematics.Model`.
    """
    def __init__(self, model_type, **kwargs):
        is_embeddable = lambda dt: issubclass(dt, Model)
        if not isinstance(model_type, basestring):
            if not model_type or not is_embeddable(model_type):
                error_msg = 'Invalid model class provided to an ModelType'
                return FieldResult(ERROR_FIELD_TYPE_CHECK, error_msg,
                                   self.field_name, model_type)
        self.model_type_obj = model_type
        super(ModelType, self).__init__(**kwargs)

    def __set__(self, instance, value):
        if value is None:
            instance._data[self.field_name] = None
        elif not isinstance(value, self.model_type):
            value = self.model_type(**value)
            instance._data[self.field_name] = value

    @property
    def model_type(self):
        if isinstance(self.model_type_obj, basestring):
            if self.model_type_obj == RECURSIVE_REFERENCE_CONSTANT:
                self.model_type_obj = self.owner_model
            else:
                self.model_type_obj = get_model(self.model_type_obj)
        return self.model_type_obj

    def _jsonschema_type(self):
        return 'object'

    @classmethod
    def _from_jsonschema_types(self):
        return ['object']

    @classmethod
    def _from_jsonschema_formats(self):
        return [None]

    def for_jsonschema(self):
        return for_jsonschema(self.model_type)

    def for_python(self, value):
        return value

    def for_json(self, value):
        return to_json(value, encode=False)

    def validate(self, value):
        """Make sure that the model instance is an instance of the
        Model subclass provided when the model was defined.
        """
        # Using isinstance also works for subclasses of self.model
        if not isinstance(value, self.model_type):
            error_msg = 'Invalid modeltype instance provided to an ModelType'
            return FieldResult(ERROR_FIELD_TYPE_CHECK, error_msg,
                               self.field_name, value)

        return validate_instance(value)

    def lookup_member(self, member_name):
        return self.model_type._fields.get(member_name)


@public
class MultiValueDictType(DictType):
    def __init__(self, basecls=None, *args, **kwargs):
        self.basecls = basecls or BaseType
        
        if not issubclass(self.basecls, BaseType):
            error_msg = 'basecls is not subclass of BaseType'
            return FieldResult(ERROR_FIELD_CONFIG, error_msg,
                               self.field_name, fields)
        
        kwargs.setdefault('default', lambda: MultiValueDict())
        super(MultiValueDictType, self).__init__(*args, **kwargs)

    def __set__(self, instance, value):
        if value is not None and not isinstance(value, MultiValueDict):
            value = MultiValueDict(value)

        super(MultiValueDictType, self).__set__(instance, value)

    def validate(self, value):
        """Make sure that a list of valid fields is being used.
        """
        if not isinstance(value, (dict, MultiValueDict)):
            error_msg = 'Only dictionaries or MultiValueDict may be used in a '
            error_msg = error_msg + 'DictType'
            return  FieldResult(ERROR_FIELD_TYPE_CHECK, error_msg,
                                self.field_name, value)

        ### TODO get rid of this
        if any(('.' in k or '$' in k) for k in value):
            error_msg = 'Invalid dictionary key name - keys may not contain '
            error_msg = error_msg + '"." or "$" characters'
            return FieldResult(ERROR_FIELD_TYPE_CHECK, error_msg,
                               self.field_name, value)
        
        return FieldResult(OK, 'success', self.field_name, value)

    def for_json(self, value):
        output = {}
        for key, values in value.iterlists():
            output[key] = values

        return output<|MERGE_RESOLUTION|>--- conflicted
+++ resolved
@@ -77,10 +77,6 @@
     def __set__(self, instance, value_list):
         """Descriptor for assigning a value to a type in a model.
         """
-        new_value = value_list
-        if new_value is None:
-           new_value = [ ]
-
         is_model = lambda tipe: isinstance(tipe, ModelType)
         model_fields = filter(is_model, self.fields)
        
@@ -94,25 +90,20 @@
         if value_list is None:
             value_list = []  # have to use a list
 
-        if decimal_fields:
-           new_data = list()
-           for datum in new_value:
-               datum_instance = datum
-               if isinstance(datum, Decimal):
-                  datum_instance = unicode(datum)
-               new_data.append(datum_instance)
-           new_value = new_data
+#       if decimal_fields:
+#          new_data = list()
+#          for datum in new_value:
+#              datum_instance = datum
+#              if isinstance(datum, Decimal):
+#                 datum_instance = unicode(datum)
+#              new_data.append(datum_instance)
+#          new_value = new_data
 
         errors_found = False
         if model_fields:
             new_data = list()
-<<<<<<< HEAD
-            for datum in new_value:
-                datum_instance = datum
-=======
             for datum in value_list:
                 datum_instance = None
->>>>>>> 7740dcc6
                 is_dict = False
 
                 ### Extract field names from datum
@@ -136,21 +127,14 @@
                 ### Validate model
                 result = validate_instance(datum_instance)
                 if result.tag == OK:
-<<<<<<< HEAD
-                    ### Remove double instantiation
-                    for model_field in model_fields:
-                        ### TODO Validate SMARTER
-                        datum_instance = model_field.model_type_obj(**result.value)
-=======
->>>>>>> 7740dcc6
                     new_data.append(datum_instance)
                 else:
                     errors_found = True
                     
-            new_value = new_data
+            value_list = new_data
 
         if not errors_found:
-            instance._data[self.field_name] = new_value
+            instance._data[self.field_name] = value_list
 
     def _jsonschema_type(self):
         return 'array'
