--- conflicted
+++ resolved
@@ -9,16 +9,10 @@
 from .types import BaseType
 from .types.serializable import Serializable
 
-<<<<<<< HEAD
-import itertools
-import inspect
-
 if False:
     from typing import *
     from .models import Model
 
-=======
->>>>>>> e02c2e78
 
 class Schema(object):
 
