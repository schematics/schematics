--- conflicted
+++ resolved
@@ -3,16 +3,6 @@
 
 from setuptools import setup
 
-<<<<<<< HEAD
-setup(name='schematics',
-      license='BSD',
-      version='0.6',
-      description='Structured Data for Humans',
-      author='James Dennis',
-      author_email='jdennis@gmail.com',
-      url='http://github.com/j2labs/schematics',
-      packages=['schematics', 'schematics.types'])
-=======
 from schematics import __version__
 
 setup(
@@ -22,7 +12,7 @@
     description='Structured Data for Humans',
     author=u'James Dennis, Jökull Sólberg, Jóhann Þorvaldur Bergþórsson',
     author_email='jdennis@gmail.com, jokull@plainvanillagames.com, johann@plainvanillagames.com',
-    url='http://github.com/plain-vanilla-games/schematics',
+    url='http://github.com/j2labs/schematics',
     packages=['schematics', 'schematics.types'],
     classifiers=[
         'Environment :: Other Environment',
@@ -31,5 +21,4 @@
         'Operating System :: POSIX',
         'Programming Language :: Python',
     ],
-)
->>>>>>> 7a6308a6
+)